{
  "info": {
    "name": "DX Connect API - Complete",
    "description": "Coleção completa da API DX Connect com todos os endpoints implementados",
    "schema": "https://schema.getpostman.com/json/collection/v2.1.0/collection.json"
  },
      "event": [
        {
      "listen": "prerequest",
          "script": {
            "type": "text/javascript",
            "exec": [
          "if (!pm.environment.get('access')) {",
          "  pm.sendRequest({",
          "    url: pm.environment.get('base_url') + '/api/v1/auth/token/',",
          "    method: 'POST',",
          "    header: { 'Content-Type': 'application/json' },",
          "    body: { mode: 'raw', raw: JSON.stringify({ username: pm.environment.get('username'), password: pm.environment.get('password') }) }",
          "  }, function (err, res) {",
          "    if (!err && res.code === 200) {",
          "      var j = res.json();",
          "      pm.environment.set('access', j.access);",
          "      pm.environment.set('refresh', j.refresh);",
          "    }",
          "  });",
          "}"
        ]
      }
    }
  ],
  "item": [
    {
      "name": "00 - Health Check",
      "item": [
        {
          "name": "GET /api/v1/health/",
          "request": {
            "method": "GET",
            "header": [],
            "url": {
              "raw": "{{base_url}}/api/v1/health/",
              "host": ["{{base_url}}"],
              "path": ["api", "v1", "health", ""]
            }
          },
          "event": [
            {
              "listen": "test",
              "script": {
                "type": "text/javascript",
                "exec": [
                  "pm.test('Status code is 200', function () { pm.response.to.have.status(200); });",
                  "pm.test('Body has status ok', function () { pm.expect(pm.response.json().status).to.eql('ok'); });"
                ]
              }
            }
          ]
        }
      ]
    },
    {
      "name": "01 - Authentication",
      "item": [
        {
          "name": "POST /api/v1/auth/token/",
          "request": {
            "method": "POST",
            "header": [{"key": "Content-Type", "value": "application/json"}],
            "body": {
              "mode": "raw",
              "raw": "{\n  \"username\": \"{{username}}\",\n  \"password\": \"{{password}}\"\n}"
            },
            "url": {
              "raw": "{{base_url}}/api/v1/auth/token/",
              "host": ["{{base_url}}"],
              "path": ["api", "v1", "auth", "token", ""]
            }
          },
          "event": [
            {
              "listen": "test",
              "script": {
                "type": "text/javascript",
                "exec": [
                  "pm.test('Status 200', () => pm.response.to.have.status(200));",
                  "const json = pm.response.json();",
                  "pm.environment.set('access', json.access);",
                  "pm.environment.set('refresh', json.refresh);",
                  "pm.test('Tokens presentes', () => { pm.expect(json.access).to.be.a('string'); pm.expect(json.refresh).to.be.a('string'); });"
                ]
              }
            }
          ]
        },
        {
          "name": "POST /api/v1/auth/refresh/",
          "request": {
            "method": "POST",
            "header": [{"key": "Content-Type", "value": "application/json"}],
            "body": {
              "mode": "raw",
              "raw": "{\n  \"refresh\": \"{{refresh}}\"\n}"
            },
            "url": {
              "raw": "{{base_url}}/api/v1/auth/refresh/",
              "host": ["{{base_url}}"],
              "path": ["api", "v1", "auth", "refresh", ""]
            }
          },
          "event": [
            {
              "listen": "test",
              "script": {
                "type": "text/javascript",
                "exec": [
                  "pm.test('Status 200', () => pm.response.to.have.status(200));",
                  "const json = pm.response.json();",
                  "pm.environment.set('access', json.access);",
                  "pm.test('Access presente', () => { pm.expect(json.access).to.be.a('string'); });"
                ]
              }
            }
          ]
        }
      ]
    },
    {
      "name": "02 - User Profile",
      "item": [
        {
          "name": "GET /api/v1/me/",
          "request": {
            "method": "GET",
            "header": [{"key": "Authorization", "value": "Bearer {{access}}"}],
            "url": {
              "raw": "{{base_url}}/api/v1/me/",
              "host": ["{{base_url}}"],
              "path": ["api", "v1", "me", ""]
            }
          },
          "event": [
            {
              "listen": "test",
              "script": {
                "type": "text/javascript",
                "exec": [
                  "pm.test('Status 200', () => pm.response.to.have.status(200));",
                  "const json = pm.response.json();",
                  "pm.test('Tem username', () => pm.expect(json.username).to.be.a('string'));",
                  "pm.collectionVariables.set('agent_id', json.id);"
                ]
              }
            }
          ]
        }
      ]
    },
    {
      "name": "03 - Configuration",
      "item": [
        {
          "name": "GET /api/v1/config/",
          "request": {
            "method": "GET",
            "header": [{"key": "Authorization", "value": "Bearer {{access}}"}],
            "url": {
              "raw": "{{base_url}}/api/v1/config/",
              "host": ["{{base_url}}"],
              "path": ["api", "v1", "config", ""]
            }
          },
          "event": [
            {
              "listen": "test",
              "script": {
                "type": "text/javascript",
                "exec": ["pm.test('200', () => pm.response.to.have.status(200));"]
              }
            }
          ]
        },
        {
          "name": "PUT /api/v1/config/",
          "request": {
            "method": "PUT",
            "header": [
              {"key": "Authorization", "value": "Bearer {{access}}"},
              {"key": "Content-Type", "value": "application/json"}
            ],
            "body": {
              "mode": "raw",
              "raw": "{\n  \"company_data\": {\n    \"razao_social\": \"Empresa Teste LTDA\",\n    \"nome_fantasia\": \"Empresa Teste\",\n    \"cnpj\": \"11222333000181\",\n    \"inscricao_estadual\": \"123456789\",\n    \"regime_tributario\": \"1\",\n    \"telefone\": \"(11) 99999-9999\",\n    \"email\": \"contato@empresateste.com\",\n    \"endereco\": {\n      \"cep\": \"01234567\",\n      \"logradouro\": \"Rua Teste\",\n      \"numero\": \"123\",\n      \"bairro\": \"Centro\",\n      \"cidade\": \"São Paulo\",\n      \"uf\": \"SP\"\n    }\n  },\n  \"chat_settings\": {\n    \"mensagem_saudacao\": \"Olá! Como posso ajudar?\",\n    \"mensagem_fora_expediente\": \"Estamos fora do expediente.\",\n    \"timeout_inatividade_minutos\": 30,\n    \"limite_chats_simultaneos\": 5\n  },\n  \"email_settings\": {\n    \"smtp_host\": \"smtp.gmail.com\",\n    \"smtp_port\": 587,\n    \"smtp_usuario\": \"test@example.com\",\n    \"smtp_ssl\": true\n  }\n}"
            },
            "url": {
              "raw": "{{base_url}}/api/v1/config/",
              "host": ["{{base_url}}"],
              "path": ["api", "v1", "config", ""]
            }
          },
          "event": [
            {
              "listen": "test",
              "script": {
                "type": "text/javascript",
                "exec": ["pm.test('200', () => pm.response.to.have.status(200));"]
              }
            }
          ]
        }
      ]
    },
    {
      "name": "04 - Company Configuration",
      "item": [
        {
          "name": "GET /api/v1/config/company/",
          "request": {
            "method": "GET",
            "header": [{"key": "Authorization", "value": "Bearer {{access}}"}],
            "url": {
              "raw": "{{base_url}}/api/v1/config/company/",
              "host": ["{{base_url}}"],
              "path": ["api", "v1", "config", "company", ""]
            }
          },
          "event": [
            {
              "listen": "test",
              "script": {
                "type": "text/javascript",
                "exec": ["pm.test('200', () => pm.response.to.have.status(200));"]
              }
            }
          ]
        },
        {
          "name": "PATCH /api/v1/config/company/ (valid)",
          "request": {
            "method": "PATCH",
            "header": [
              {"key": "Content-Type", "value": "application/json"},
              {"key": "Authorization", "value": "Bearer {{access}}"}
            ],
            "body": {
              "mode": "raw",
              "raw": "{\n  \"razao_social\": \"Empresa X LTDA\",\n  \"nome_fantasia\": \"Empresa X\",\n  \"cnpj\": \"00000000000191\",\n  \"inscricao_estadual\": \"ISENTO\",\n  \"regime_tributario\": \"1\",\n  \"telefone\": \"11999999999\",\n  \"email\": \"contato@empresa.com\",\n  \"endereco\": {\n    \"cep\": \"01001000\",\n    \"logradouro\": \"Rua Exemplo\",\n    \"numero\": \"100\",\n    \"bairro\": \"Centro\",\n    \"cidade\": \"São Paulo\",\n    \"uf\": \"SP\"\n  }\n}"
            },
            "url": {
              "raw": "{{base_url}}/api/v1/config/company/",
              "host": ["{{base_url}}"],
              "path": ["api", "v1", "config", "company", ""]
            }
          },
          "event": [
            {
              "listen": "test",
              "script": {
                "type": "text/javascript",
                "exec": ["pm.test('200', () => pm.response.to.have.status(200));"]
              }
            }
          ]
        }
      ]
    },
    {
      "name": "05 - Chat Configuration",
      "item": [
        {
          "name": "GET /api/v1/config/chat/",
          "request": {
            "method": "GET",
            "header": [{"key": "Authorization", "value": "Bearer {{access}}"}],
            "url": {
              "raw": "{{base_url}}/api/v1/config/chat/",
              "host": ["{{base_url}}"],
              "path": ["api", "v1", "config", "chat", ""]
            }
          },
          "event": [
            {
              "listen": "test",
              "script": {
                "type": "text/javascript",
                "exec": ["pm.test('200', () => pm.response.to.have.status(200));"]
              }
            }
          ]
        },
        {
          "name": "PATCH /api/v1/config/chat/ (mensagem_saudacao)",
          "request": {
            "method": "PATCH",
            "header": [
              {"key": "Content-Type", "value": "application/json"},
              {"key": "Authorization", "value": "Bearer {{access}}"}
            ],
            "body": {
              "mode": "raw",
              "raw": "{\n  \"mensagem_saudacao\": \"Olá! Como posso ajudar você hoje?\"\n}"
            },
            "url": {
              "raw": "{{base_url}}/api/v1/config/chat/",
              "host": ["{{base_url}}"],
              "path": ["api", "v1", "config", "chat", ""]
            }
          },
          "event": [
            {
              "listen": "test",
              "script": {
                "type": "text/javascript",
                "exec": ["pm.test('200', () => pm.response.to.have.status(200));"]
              }
            }
          ]
        }
      ]
    },
    {
      "name": "06 - Email Configuration",
      "item": [
        {
          "name": "GET /api/v1/config/email/",
          "request": {
            "method": "GET",
            "header": [{"key": "Authorization", "value": "Bearer {{access}}"}],
            "url": {
              "raw": "{{base_url}}/api/v1/config/email/",
              "host": ["{{base_url}}"],
              "path": ["api", "v1", "config", "email", ""]
            }
          },
          "event": [
            {
              "listen": "test",
              "script": {
                "type": "text/javascript",
                "exec": ["pm.test('200', () => pm.response.to.have.status(200));"]
              }
            }
          ]
        },
        {
          "name": "PATCH /api/v1/config/email/ (smtp_host)",
          "request": {
            "method": "PATCH",
            "header": [
              {"key": "Content-Type", "value": "application/json"},
              {"key": "Authorization", "value": "Bearer {{access}}"}
            ],
            "body": {
              "mode": "raw",
              "raw": "{\n  \"smtp_host\": \"smtp.mailtrap.io\",\n  \"smtp_port\": 587,\n  \"smtp_usuario\": \"test@example.com\"\n}"
            },
            "url": {
              "raw": "{{base_url}}/api/v1/config/email/",
              "host": ["{{base_url}}"],
              "path": ["api", "v1", "config", "email", ""]
            }
          },
          "event": [
            {
              "listen": "test",
              "script": {
                "type": "text/javascript",
                "exec": ["pm.test('200', () => pm.response.to.have.status(200));"]
              }
            }
          ]
        }
      ]
    },
    {
      "name": "07 - Appearance Configuration",
      "item": [
        {
          "name": "GET /api/v1/config/appearance/",
          "request": {
            "method": "GET",
            "header": [{"key": "Authorization", "value": "Bearer {{access}}"}],
            "url": {
              "raw": "{{base_url}}/api/v1/config/appearance/",
              "host": ["{{base_url}}"],
              "path": ["api", "v1", "config", "appearance", ""]
            }
          },
          "event": [
            {
              "listen": "test",
              "script": {
                "type": "text/javascript",
                "exec": ["pm.test('200', () => pm.response.to.have.status(200));"]
              }
            }
          ]
        },
        {
          "name": "PATCH /api/v1/config/appearance/ (primary_color)",
          "request": {
            "method": "PATCH",
            "header": [
              {"key": "Content-Type", "value": "application/json"},
              {"key": "Authorization", "value": "Bearer {{access}}"}
            ],
            "body": {
              "mode": "raw",
              "raw": "{\n  \"primary_color\": \"#2563eb\",\n  \"secondary_color\": \"#64748b\",\n  \"logo_url\": \"https://example.com/logo.png\"\n}"
            },
            "url": {
              "raw": "{{base_url}}/api/v1/config/appearance/",
              "host": ["{{base_url}}"],
              "path": ["api", "v1", "config", "appearance", ""]
            }
          },
          "event": [
            {
              "listen": "test",
              "script": {
                "type": "text/javascript",
                "exec": ["pm.test('200', () => pm.response.to.have.status(200));"]
              }
            }
          ]
        }
      ]
    },
    {
<<<<<<< HEAD
      "name": "08 - WhatsApp Configuration",
=======
      "name": "07 - WhatsApp Sessão",
      "item": [
        {"name": "POST /api/v1/whatsapp/session/start", "request": {"method": "POST", "header": [{"key": "Authorization", "value": "Bearer {{access}}"}], "url": {"raw": "{{base_url}}/api/v1/whatsapp/session/start", "host": ["{{base_url}}"], "path": ["api","v1","whatsapp","session","start"]}}, "event": [{"listen": "test", "script": {"type": "text/javascript", "exec": ["pm.test('202', ()=> pm.response.to.have.status(202));"]}}]},
        {"name": "GET /api/v1/whatsapp/session/status", "request": {"method": "GET", "header": [{"key": "Authorization", "value": "Bearer {{access}}"}], "url": {"raw": "{{base_url}}/api/v1/whatsapp/session/status", "host": ["{{base_url}}"], "path": ["api","v1","whatsapp","session","status"]}}, "event": [{"listen": "test", "script": {"type": "text/javascript", "exec": ["pm.test('200', ()=> pm.response.to.have.status(200));","pm.test('Tem status', ()=> pm.expect(pm.response.json().status).to.be.a('string'));"]}}]}
      ]
    },
    {
      "name": "08 - WhatsApp Mensagens",
      "item": [
        {"name": "POST /api/v1/whatsapp/messages (text)", "request": {"method": "POST", "header": [{"key": "Authorization", "value": "Bearer {{access}}"},{"key":"Content-Type","value":"application/json"}], "body": {"mode":"raw","raw":"{\n  \"to\": \"5599999999999\",\n  \"type\": \"text\",\n  \"text\": \"Olá\"\n}"}, "url": {"raw": "{{base_url}}/api/v1/whatsapp/messages", "host": ["{{base_url}}"], "path": ["api","v1","whatsapp","messages"]}}, "event": [{"listen": "test", "script": {"type": "text/javascript", "exec": ["pm.test('202', ()=> pm.response.to.have.status(202));","pm.test('message_id presente', ()=> pm.expect(pm.response.json().message_id).to.be.a('string'));"]}}]}
      ]
    },
    {
      "name": "09 - WhatsApp Cleanup",
      "item": [
        {"name": "DELETE /api/v1/whatsapp/session", "request": {"method": "DELETE", "header": [{"key": "Authorization", "value": "Bearer {{access}}"}], "url": {"raw": "{{base_url}}/api/v1/whatsapp/session", "host": ["{{base_url}}"], "path": ["api","v1","whatsapp","session"]}}, "event": [{"listen": "test", "script": {"type": "text/javascript", "exec": ["pm.test('204', ()=> pm.response.to.have.status(204));"]}}]}
      ]
    },
    {
      "name": "99 - Negativos",
>>>>>>> 95e4e3a6
      "item": [
        {
          "name": "GET /api/v1/config/whatsapp/",
          "request": {
            "method": "GET",
            "header": [{"key": "Authorization", "value": "Bearer {{access}}"}],
            "url": {
              "raw": "{{base_url}}/api/v1/config/whatsapp/",
              "host": ["{{base_url}}"],
              "path": ["api", "v1", "config", "whatsapp", ""]
            }
          },
          "event": [
            {
              "listen": "test",
              "script": {
                "type": "text/javascript",
                "exec": ["pm.test('200', () => pm.response.to.have.status(200));"]
              }
            }
          ]
        },
        {
          "name": "PATCH /api/v1/config/whatsapp/ (enable)",
          "request": {
            "method": "PATCH",
            "header": [
              {"key": "Content-Type", "value": "application/json"},
              {"key": "Authorization", "value": "Bearer {{access}}"}
            ],
            "body": {
              "mode": "raw",
              "raw": "{\n  \"enabled\": true\n}"
            },
            "url": {
              "raw": "{{base_url}}/api/v1/config/whatsapp/",
              "host": ["{{base_url}}"],
              "path": ["api", "v1", "config", "whatsapp", ""]
            }
          },
          "event": [
            {
              "listen": "test",
              "script": {
                "type": "text/javascript",
                "exec": ["pm.test('200', () => pm.response.to.have.status(200));"]
              }
            }
          ]
        },
        {
          "name": "PATCH /api/v1/config/whatsapp/ (session/proxy)",
          "request": {
            "method": "PATCH",
            "header": [
              {"key": "Content-Type", "value": "application/json"},
              {"key": "Authorization", "value": "Bearer {{access}}"}
            ],
            "body": {
              "mode": "raw",
              "raw": "{\n  \"session_data\": \"eyJ0eXAiOiJKV1QiLCJhbGciOiJIUzI1NiJ9...\",\n  \"proxy_url\": \"http://user:pass@proxy.example.com:8080\"\n}"
            },
            "url": {
              "raw": "{{base_url}}/api/v1/config/whatsapp/",
              "host": ["{{base_url}}"],
              "path": ["api", "v1", "config", "whatsapp", ""]
            }
          },
          "event": [
            {
              "listen": "test",
              "script": {
                "type": "text/javascript",
                "exec": ["pm.test('200', () => pm.response.to.have.status(200));"]
              }
            }
          ]
        }
      ]
    },
    {
      "name": "09 - File Upload",
      "item": [
        {
          "name": "POST /api/v1/config/appearance/upload/ (logo)",
          "request": {
            "method": "POST",
            "header": [{"key": "Authorization", "value": "Bearer {{access}}"}],
            "body": {
              "mode": "formdata",
              "formdata": [
                {"key": "kind", "value": "logo", "type": "text"},
                {"key": "file", "type": "file", "src": ["{{upload_file}}"]}
              ]
            },
            "url": {
              "raw": "{{base_url}}/api/v1/config/appearance/upload/",
              "host": ["{{base_url}}"],
              "path": ["api", "v1", "config", "appearance", "upload", ""]
            }
          },
          "event": [
            {
              "listen": "test",
              "script": {
                "type": "text/javascript",
                "exec": ["pm.test('200', () => pm.response.to.have.status(200));"]
              }
            }
          ]
        },
        {
          "name": "DELETE /api/v1/config/appearance/upload/?kind=logo",
          "request": {
            "method": "DELETE",
            "header": [{"key": "Authorization", "value": "Bearer {{access}}"}],
            "url": {
              "raw": "{{base_url}}/api/v1/config/appearance/upload/?kind=logo",
              "host": ["{{base_url}}"],
              "path": ["api", "v1", "config", "appearance", "upload", ""],
              "query": [{"key": "kind", "value": "logo"}]
            }
          },
          "event": [
            {
              "listen": "test",
              "script": {
                "type": "text/javascript",
                "exec": ["pm.test('204', () => pm.response.to.have.status(204));"]
              }
            }
          ]
        }
      ]
    },
    {
      "name": "10 - Authorization (AuthZ)",
      "item": [
        {
          "name": "GET /api/v1/authz/permissions/",
          "request": {
            "method": "GET",
            "header": [{"key": "Authorization", "value": "Bearer {{access}}"}],
            "url": {
              "raw": "{{base_url}}/api/v1/authz/permissions/",
              "host": ["{{base_url}}"],
              "path": ["api", "v1", "authz", "permissions", ""]
            }
          },
          "event": [
            {
              "listen": "test",
              "script": {
                "type": "text/javascript",
                "exec": ["pm.test('200', () => pm.response.to.have.status(200));"]
              }
            }
          ]
        },
        {
          "name": "GET /api/v1/authz/groups/",
          "request": {
            "method": "GET",
            "header": [{"key": "Authorization", "value": "Bearer {{access}}"}],
            "url": {
              "raw": "{{base_url}}/api/v1/authz/groups/",
              "host": ["{{base_url}}"],
              "path": ["api", "v1", "authz", "groups", ""]
            }
          },
          "event": [
            {
              "listen": "test",
              "script": {
                "type": "text/javascript",
                "exec": ["pm.test('200', () => pm.response.to.have.status(200));"]
              }
            }
          ]
        },
        {
          "name": "POST /api/v1/authz/groups/",
          "request": {
            "method": "POST",
            "header": [
              {"key": "Authorization", "value": "Bearer {{access}}"},
              {"key": "Content-Type", "value": "application/json"}
            ],
            "body": {
              "mode": "raw",
              "raw": "{\n  \"name\": \"Equipe de Atendimento\",\n  \"permissions\": []\n}"
            },
            "url": {
              "raw": "{{base_url}}/api/v1/authz/groups/",
              "host": ["{{base_url}}"],
              "path": ["api", "v1", "authz", "groups", ""]
            }
          },
          "event": [
            {
              "listen": "test",
              "script": {
                "type": "text/javascript",
                "exec": [
                  "pm.test('201', () => pm.response.to.have.status(201));",
                  "const j = pm.response.json();",
                  "pm.collectionVariables.set('group_id', j.id);"
                ]
              }
            }
          ]
        },
        {
          "name": "GET /api/v1/authz/groups/{id}/",
          "request": {
            "method": "GET",
            "header": [{"key": "Authorization", "value": "Bearer {{access}}"}],
            "url": {
              "raw": "{{base_url}}/api/v1/authz/groups/{{group_id}}/",
              "host": ["{{base_url}}"],
              "path": ["api", "v1", "authz", "groups", "{{group_id}}", ""]
            }
          },
          "event": [
            {
              "listen": "test",
              "script": {
                "type": "text/javascript",
                "exec": ["pm.test('200', () => pm.response.to.have.status(200));"]
              }
            }
          ]
        },
        {
          "name": "PATCH /api/v1/authz/groups/{id}/",
          "request": {
            "method": "PATCH",
            "header": [
              {"key": "Authorization", "value": "Bearer {{access}}"},
              {"key": "Content-Type", "value": "application/json"}
            ],
            "body": {
              "mode": "raw",
              "raw": "{\n  \"name\": \"Equipe de Atendimento Atualizada\"\n}"
            },
            "url": {
              "raw": "{{base_url}}/api/v1/authz/groups/{{group_id}}/",
              "host": ["{{base_url}}"],
              "path": ["api", "v1", "authz", "groups", "{{group_id}}", ""]
            }
          },
          "event": [
            {
              "listen": "test",
              "script": {
                "type": "text/javascript",
                "exec": ["pm.test('200', () => pm.response.to.have.status(200));"]
              }
            }
          ]
        },
        {
          "name": "DELETE /api/v1/authz/groups/{id}/",
          "request": {
            "method": "DELETE",
            "header": [{"key": "Authorization", "value": "Bearer {{access}}"}],
            "url": {
              "raw": "{{base_url}}/api/v1/authz/groups/{{group_id}}/",
              "host": ["{{base_url}}"],
              "path": ["api", "v1", "authz", "groups", "{{group_id}}", ""]
            }
          },
          "event": [
            {
              "listen": "test",
              "script": {
                "type": "text/javascript",
                "exec": ["pm.test('204', () => pm.response.to.have.status(204));"]
              }
            }
          ]
        },
        {
          "name": "GET /api/v1/authz/agents/{id}/groups/",
          "request": {
            "method": "GET",
            "header": [{"key": "Authorization", "value": "Bearer {{access}}"}],
            "url": {
              "raw": "{{base_url}}/api/v1/authz/agents/{{agent_id}}/groups/",
              "host": ["{{base_url}}"],
              "path": ["api", "v1", "authz", "agents", "{{agent_id}}", "groups", ""]
            }
          },
          "event": [
            {
              "listen": "test",
              "script": {
                "type": "text/javascript",
                "exec": ["pm.test('200', () => pm.response.to.have.status(200));"]
              }
            }
          ]
        },
        {
          "name": "PATCH /api/v1/authz/agents/{id}/groups/",
          "request": {
            "method": "PATCH",
            "header": [
              {"key": "Authorization", "value": "Bearer {{access}}"},
              {"key": "Content-Type", "value": "application/json"}
            ],
            "body": {
              "mode": "raw",
              "raw": "{\n  \"group_ids\": [{{group_id}}]\n}"
            },
            "url": {
              "raw": "{{base_url}}/api/v1/authz/agents/{{agent_id}}/groups/",
              "host": ["{{base_url}}"],
              "path": ["api", "v1", "authz", "agents", "{{agent_id}}", "groups", ""]
            }
          },
          "event": [
            {
              "listen": "test",
              "script": {
                "type": "text/javascript",
                "exec": ["pm.test('200', () => pm.response.to.have.status(200));"]
              }
            }
          ]
        }
      ]
    },
    {
      "name": "11 - WhatsApp Session",
      "item": [
        {
          "name": "POST /api/v1/whatsapp/session/start",
          "request": {
            "method": "POST",
            "header": [{"key": "Authorization", "value": "Bearer {{access}}"}],
            "url": {
              "raw": "{{base_url}}/api/v1/whatsapp/session/start",
              "host": ["{{base_url}}"],
              "path": ["api", "v1", "whatsapp", "session", "start"]
            }
          },
          "event": [
            {
              "listen": "test",
              "script": {
                "type": "text/javascript",
                "exec": ["pm.test('202', () => pm.response.to.have.status(202));"]
              }
            }
          ]
        },
        {
          "name": "GET /api/v1/whatsapp/session/status",
          "request": {
            "method": "GET",
            "header": [{"key": "Authorization", "value": "Bearer {{access}}"}],
            "url": {
              "raw": "{{base_url}}/api/v1/whatsapp/session/status",
              "host": ["{{base_url}}"],
              "path": ["api", "v1", "whatsapp", "session", "status"]
            }
          },
          "event": [
            {
              "listen": "test",
              "script": {
                "type": "text/javascript",
                "exec": [
                  "pm.test('200', () => pm.response.to.have.status(200));",
                  "pm.test('Tem status', () => pm.expect(pm.response.json().status).to.be.a('string'));"
                ]
              }
            }
          ]
        },
        {
          "name": "DELETE /api/v1/whatsapp/session",
          "request": {
            "method": "DELETE",
            "header": [{"key": "Authorization", "value": "Bearer {{access}}"}],
            "url": {
              "raw": "{{base_url}}/api/v1/whatsapp/session",
              "host": ["{{base_url}}"],
              "path": ["api", "v1", "whatsapp", "session"]
            }
          },
          "event": [
            {
              "listen": "test",
              "script": {
                "type": "text/javascript",
                "exec": ["pm.test('204', () => pm.response.to.have.status(204));"]
              }
            }
          ]
        }
      ]
    },
    {
      "name": "12 - WhatsApp Messages",
      "item": [
        {
          "name": "POST /api/v1/whatsapp/messages (text)",
          "request": {
            "method": "POST",
            "header": [
              {"key": "Authorization", "value": "Bearer {{access}}"},
              {"key": "Content-Type", "value": "application/json"}
            ],
            "body": {
              "mode": "raw",
              "raw": "{\n  \"to\": \"5599999999999\",\n  \"type\": \"text\",\n  \"text\": \"Olá! Esta é uma mensagem de teste.\"\n}"
            },
            "url": {
              "raw": "{{base_url}}/api/v1/whatsapp/messages",
              "host": ["{{base_url}}"],
              "path": ["api", "v1", "whatsapp", "messages"]
            }
          },
          "event": [
            {
              "listen": "test",
              "script": {
                "type": "text/javascript",
                "exec": [
                  "pm.test('202', () => pm.response.to.have.status(202));",
                  "pm.test('message_id presente', () => pm.expect(pm.response.json().message_id).to.be.a('string'));"
                ]
              }
            }
          ]
        },
        {
          "name": "POST /api/v1/whatsapp/messages (image)",
          "request": {
            "method": "POST",
            "header": [
              {"key": "Authorization", "value": "Bearer {{access}}"},
              {"key": "Content-Type", "value": "application/json"}
            ],
            "body": {
              "mode": "raw",
              "raw": "{\n  \"to\": \"5599999999999\",\n  \"type\": \"image\",\n  \"image_url\": \"https://example.com/image.jpg\",\n  \"caption\": \"Imagem de teste\"\n}"
            },
            "url": {
              "raw": "{{base_url}}/api/v1/whatsapp/messages",
              "host": ["{{base_url}}"],
              "path": ["api", "v1", "whatsapp", "messages"]
            }
          },
          "event": [
            {
              "listen": "test",
              "script": {
                "type": "text/javascript",
                "exec": [
                  "pm.test('202', () => pm.response.to.have.status(202));",
                  "pm.test('message_id presente', () => pm.expect(pm.response.json().message_id).to.be.a('string'));"
                ]
              }
            }
          ]
        }
      ]
    },
    {
      "name": "13 - API Documentation",
      "item": [
        {
          "name": "GET /api/schema/",
          "request": {
            "method": "GET",
            "header": [],
            "url": {
              "raw": "{{base_url}}/api/schema/",
              "host": ["{{base_url}}"],
              "path": ["api", "schema", ""]
            }
          },
          "event": [
            {
              "listen": "test",
              "script": {
                "type": "text/javascript",
                "exec": ["pm.test('200', () => pm.response.to.have.status(200));"]
              }
            }
          ]
        },
        {
          "name": "GET /api/docs/",
          "request": {
            "method": "GET",
            "header": [],
            "url": {
              "raw": "{{base_url}}/api/docs/",
              "host": ["{{base_url}}"],
              "path": ["api", "docs", ""]
            }
          },
          "event": [
            {
              "listen": "test",
              "script": {
                "type": "text/javascript",
                "exec": ["pm.test('200', () => pm.response.to.have.status(200));"]
              }
            }
          ]
        },
        {
          "name": "GET /api/redoc/",
          "request": {
            "method": "GET",
            "header": [],
            "url": {
              "raw": "{{base_url}}/api/redoc/",
              "host": ["{{base_url}}"],
              "path": ["api", "redoc", ""]
            }
          },
          "event": [
            {
              "listen": "test",
              "script": {
                "type": "text/javascript",
                "exec": ["pm.test('200', () => pm.response.to.have.status(200));"]
              }
            }
          ]
        }
      ]
    },
    {
      "name": "99 - Error Tests",
      "item": [
        {
          "name": "GET /api/v1/me/ sem auth (401)",
          "request": {
            "method": "GET",
            "header": [],
            "url": {
              "raw": "{{base_url}}/api/v1/me/",
              "host": ["{{base_url}}"],
              "path": ["api", "v1", "me", ""]
            }
          },
          "event": [
            {
              "listen": "test",
              "script": {
                "type": "text/javascript",
                "exec": ["pm.test('401', () => pm.response.to.have.status(401));"]
              }
            }
          ]
        },
        {
          "name": "POST upload sem file/kind (400)",
          "request": {
            "method": "POST",
            "header": [{"key": "Authorization", "value": "Bearer {{access}}"}],
            "body": {
              "mode": "formdata",
              "formdata": []
            },
            "url": {
              "raw": "{{base_url}}/api/v1/config/appearance/upload/",
              "host": ["{{base_url}}"],
              "path": ["api", "v1", "config", "appearance", "upload", ""]
            }
          },
          "event": [
            {
              "listen": "test",
              "script": {
                "type": "text/javascript",
                "exec": ["pm.test('400', () => pm.response.to.have.status(400));"]
              }
            }
          ]
        },
        {
          "name": "PATCH config com dados inválidos (400)",
          "request": {
            "method": "PATCH",
            "header": [
              {"key": "Authorization", "value": "Bearer {{access}}"},
              {"key": "Content-Type", "value": "application/json"}
            ],
            "body": {
              "mode": "raw",
              "raw": "{\n  \"cnpj\": \"invalid_cnpj\"\n}"
            },
            "url": {
              "raw": "{{base_url}}/api/v1/config/company/",
              "host": ["{{base_url}}"],
              "path": ["api", "v1", "config", "company", ""]
            }
          },
          "event": [
            {
              "listen": "test",
              "script": {
                "type": "text/javascript",
                "exec": ["pm.test('400', () => pm.response.to.have.status(400));"]
              }
            }
          ]
        }
      ]
    }
  ]
}<|MERGE_RESOLUTION|>--- conflicted
+++ resolved
@@ -426,30 +426,7 @@
       ]
     },
     {
-<<<<<<< HEAD
       "name": "08 - WhatsApp Configuration",
-=======
-      "name": "07 - WhatsApp Sessão",
-      "item": [
-        {"name": "POST /api/v1/whatsapp/session/start", "request": {"method": "POST", "header": [{"key": "Authorization", "value": "Bearer {{access}}"}], "url": {"raw": "{{base_url}}/api/v1/whatsapp/session/start", "host": ["{{base_url}}"], "path": ["api","v1","whatsapp","session","start"]}}, "event": [{"listen": "test", "script": {"type": "text/javascript", "exec": ["pm.test('202', ()=> pm.response.to.have.status(202));"]}}]},
-        {"name": "GET /api/v1/whatsapp/session/status", "request": {"method": "GET", "header": [{"key": "Authorization", "value": "Bearer {{access}}"}], "url": {"raw": "{{base_url}}/api/v1/whatsapp/session/status", "host": ["{{base_url}}"], "path": ["api","v1","whatsapp","session","status"]}}, "event": [{"listen": "test", "script": {"type": "text/javascript", "exec": ["pm.test('200', ()=> pm.response.to.have.status(200));","pm.test('Tem status', ()=> pm.expect(pm.response.json().status).to.be.a('string'));"]}}]}
-      ]
-    },
-    {
-      "name": "08 - WhatsApp Mensagens",
-      "item": [
-        {"name": "POST /api/v1/whatsapp/messages (text)", "request": {"method": "POST", "header": [{"key": "Authorization", "value": "Bearer {{access}}"},{"key":"Content-Type","value":"application/json"}], "body": {"mode":"raw","raw":"{\n  \"to\": \"5599999999999\",\n  \"type\": \"text\",\n  \"text\": \"Olá\"\n}"}, "url": {"raw": "{{base_url}}/api/v1/whatsapp/messages", "host": ["{{base_url}}"], "path": ["api","v1","whatsapp","messages"]}}, "event": [{"listen": "test", "script": {"type": "text/javascript", "exec": ["pm.test('202', ()=> pm.response.to.have.status(202));","pm.test('message_id presente', ()=> pm.expect(pm.response.json().message_id).to.be.a('string'));"]}}]}
-      ]
-    },
-    {
-      "name": "09 - WhatsApp Cleanup",
-      "item": [
-        {"name": "DELETE /api/v1/whatsapp/session", "request": {"method": "DELETE", "header": [{"key": "Authorization", "value": "Bearer {{access}}"}], "url": {"raw": "{{base_url}}/api/v1/whatsapp/session", "host": ["{{base_url}}"], "path": ["api","v1","whatsapp","session"]}}, "event": [{"listen": "test", "script": {"type": "text/javascript", "exec": ["pm.test('204', ()=> pm.response.to.have.status(204));"]}}]}
-      ]
-    },
-    {
-      "name": "99 - Negativos",
->>>>>>> 95e4e3a6
       "item": [
         {
           "name": "GET /api/v1/config/whatsapp/",
